# janus/physics/algorithms/genetic.py
"""
Refactored Genetic Algorithm for Symbolic Regression in Janus Framework

This module provides a clean, modular implementation of genetic algorithms
for symbolic regression. The previous monolithic implementation has been
refactored into focused components for better maintainability, performance,
and extensibility.

Key improvements:
- Modular architecture with separated concerns
- Fixed critical bugs (early stopping logic, selection edge cases)
- Performance optimizations (lambdify caching, parallel evaluation)
- Comprehensive error handling and logging
- Registry-based operator and strategy selection
- Extensive configuration options
"""

import time
import numpy as np
from typing import List, Optional, Callable, Tuple, Dict, Any, TYPE_CHECKING
from concurrent.futures import ProcessPoolExecutor, ThreadPoolExecutor, as_completed
from collections import OrderedDict
import multiprocessing as mp
import logging

if TYPE_CHECKING:
<<<<<<< HEAD
    pass
=======
    from janus_ai.core.search.config import ExpressionConfig
>>>>>>> dc19a888

try:
    from tqdm import tqdm
    HAS_TQDM = True
except ImportError:
    HAS_TQDM = False
    tqdm = lambda x, **kwargs: x  # Fallback

try:
    # import joblib # Commented out as it's unused
    HAS_JOBLIB = False # Set to False if not importing
except ImportError:
    HAS_JOBLIB = False


# Top-level function for parallel evaluation (avoids pickling entire regressor)
def _evaluate_expression_fitness_worker(
    expr_str: str,
    X: np.ndarray,
    y: np.ndarray,
    variable_names: List[str],
    complexity_weight: float = 0.01,
    parsimony_pressure: bool = True
) -> float:
    """
    Worker function for parallel fitness evaluation.
    
    This function is at module level to avoid pickling the entire regressor
    when using ProcessPoolExecutor.
    
    Args:
        expr_str: String representation of expression
        X: Input data
        y: Target data
        variable_names: Variable names
        complexity_weight: Weight for complexity penalty
        parsimony_pressure: Whether to apply parsimony pressure
        
    Returns:
        Fitness value
    """
    try:
<<<<<<< HEAD
        from janus.core.expressions.symbolic_math import (
            evaluate_expression_on_data
=======
        from janus_ai.core.expressions.symbolic_math import (
            evaluate_expression_on_data, 
            get_expression_complexity
>>>>>>> dc19a888
        )
        
        # Evaluate expression on data
        predictions = evaluate_expression_on_data(expr_str, variable_names, X)
        
        # Handle evaluation failures
        if predictions is None or not np.all(np.isfinite(predictions)):
            return -1e6
        
        # Calculate MSE
        mse = np.mean((y - predictions) ** 2)
        fitness = -mse
        
        # Add complexity penalty if enabled
        if parsimony_pressure:
            # We need to reconstruct the expression for complexity calculation
            # This is a limitation of the parallel approach, but still better than pickling
            try:
<<<<<<< HEAD
                from janus.core.expressions.symbolic_math import create_sympy_expression
=======
                import sympy as sp
                from janus_ai.core.expressions.symbolic_math import create_sympy_expression
>>>>>>> dc19a888
                sympy_expr = create_sympy_expression(expr_str, variable_names)
                if sympy_expr is not None:
                    complexity = len(str(sympy_expr))  # Simple complexity measure
                    fitness -= complexity_weight * complexity
            except Exception:
                # If complexity calculation fails, don't apply penalty
                pass
        
        return fitness
        
    except Exception as e:
        # Log error at module level since we don't have access to instance logger
        import logging
        logging.getLogger(__name__).debug(f"Worker fitness evaluation failed: {e}")
        return -1e6

# Import Janus components
from janus_ai.core.grammar.progressive_grammar import ProgressiveGrammar as BaseGrammar # Updated import
from janus_ai.core.expressions.expression import Expression, Variable
from janus_ai.core.expressions.symbolic_math import (
    evaluate_expression_on_data, 
    get_expression_complexity,
    expression_to_string
)
from janus_ai.utils.exceptions import (
    JanusError, 
    DataValidationError,
    OptimizationError,
    UnsupportedOperationError
)

# Import new modular components
from janus_ai.core.search.config import GAConfig
from janus_ai.core.search.stats import StatsTracker, SearchStats
from janus_ai.core.search.selection import create_selection_strategy
from janus_ai.core.search.operators import (
    ExpressionGenerator, 
    create_crossover_operator, 
    create_mutation_operator
)


class FitnessCache:
    """
    Caches fitness evaluations and lambdified functions for performance.
    
    This addresses the major performance issue identified in the audit
    where expressions were re-stringified and re-evaluated repeatedly.
    
    Now uses proper LRU eviction with OrderedDict.
    """
    
    def __init__(self, max_size: int = 10000):
        """
        Initialize fitness cache.
        
        Args:
            max_size: Maximum number of cached entries
        """
        self.max_size = max_size
        self.fitness_cache: OrderedDict[str, float] = OrderedDict()
        self.function_cache: OrderedDict[str, Callable] = OrderedDict()
        self.variable_cache: OrderedDict[str, List[str]] = OrderedDict()
        self.logger = logging.getLogger(__name__)
    
    def get_fitness(self, expr_str: str) -> Optional[float]:
        """Get cached fitness value with LRU update."""
        if expr_str in self.fitness_cache:
            # Move to end (most recently used)
            value = self.fitness_cache.pop(expr_str)
            self.fitness_cache[expr_str] = value
            return value
        return None
    
    def cache_fitness(self, expr_str: str, fitness: float):
        """Cache a fitness value with LRU eviction."""
        if expr_str in self.fitness_cache:
            # Update existing entry (move to end)
            self.fitness_cache.pop(expr_str)
        elif len(self.fitness_cache) >= self.max_size:
            # Remove least recently used (first item)
            self.fitness_cache.popitem(last=False)
        
        self.fitness_cache[expr_str] = fitness
    
    def get_function(self, expr_str: str) -> Optional[Callable]:
        """Get cached lambdified function with LRU update."""
        if expr_str in self.function_cache:
            # Move to end (most recently used)
            func = self.function_cache.pop(expr_str)
            self.function_cache[expr_str] = func
            return func
        return None
    
    def cache_function(self, expr_str: str, func: Callable, variables: List[str]):
        """Cache a lambdified function with LRU eviction."""
        if expr_str in self.function_cache:
            # Update existing entry (move to end)
            self.function_cache.pop(expr_str)
            self.variable_cache.pop(expr_str, None)
        elif len(self.function_cache) >= self.max_size:
            # Remove least recently used (first item)
            lru_key = next(iter(self.function_cache))
            self.function_cache.popitem(last=False)
            self.variable_cache.pop(lru_key, None)
        
        self.function_cache[expr_str] = func
        self.variable_cache[expr_str] = variables.copy()
    
    def clear(self):
        """Clear all caches."""
        self.fitness_cache.clear()
        self.function_cache.clear()
        self.variable_cache.clear()
    
    def get_cache_stats(self) -> Dict[str, Any]:
        """Get cache statistics."""
        return {
            'fitness_cache_size': len(self.fitness_cache),
            'function_cache_size': len(self.function_cache),
            'max_size': self.max_size,
            'fitness_cache_ratio': len(self.fitness_cache) / self.max_size,
            'function_cache_ratio': len(self.function_cache) / self.max_size
        }


class SymbolicRegressor:
    """
    Refactored genetic algorithm-based symbolic regressor.
    
    This version addresses all issues identified in the audit:
    - Uses modular components for better separation of concerns
    - Implements performance optimizations (caching, parallelization)
    - Fixes critical bugs in early stopping and selection
    - Provides comprehensive configuration options
    - Includes robust error handling and logging
    """
    
    def __init__(
        self,
        grammar: BaseGrammar,
        config: Optional[GAConfig] = None,
        fitness_fn: Optional[Callable] = None
    ):
        """
        Initialize the SymbolicRegressor with clean configuration.
        
        Args:
            grammar: BaseGrammar instance defining allowable operations
            config: GAConfig object with all GA parameters
            fitness_fn: Custom fitness function (optional)
        """
        self.grammar = grammar
        self.config = config or GAConfig()
        self.fitness_fn = fitness_fn
        
        # Set random seed for reproducibility
        if self.config.random_state is not None:
            np.random.seed(self.config.random_state)
        
        # Initialize components
        self.expression_generator = ExpressionGenerator(
            grammar=grammar,
            expression_config=self.config.expression_config,
            max_depth=self.config.max_depth
        )
        
        self.selection_strategy = create_selection_strategy(
            self.config.selection_strategy,
            tournament_size=self.config.tournament_size
        )
        
        self.crossover_operator = create_crossover_operator("subtree")
        
        # Create multiple mutation operators
        self.mutation_operators = [
            create_mutation_operator("node_replacement", self.expression_generator),
            create_mutation_operator("subtree_replacement", self.expression_generator),
            create_mutation_operator("constant_perturbation", self.expression_generator),
            create_mutation_operator("operator_mutation", self.expression_generator)
        ]
        
        # Performance components
        self.fitness_cache = FitnessCache(
            max_size=10000  # Use reasonable default, could be configurable
        ) if self.config.enable_caching else None
        
        # Statistics tracking
        self.stats_tracker = StatsTracker(
            convergence_threshold=self.config.early_stopping_threshold
        )
        
        # Results tracking
        self.best_expression: Optional[Expression] = None
        self.best_fitness: float = -np.inf
        
        # Setup logging
        self.logger = logging.getLogger(__name__)
    
    def fit(
        self, 
        X: np.ndarray, 
        y: np.ndarray, 
        variable_names: Optional[List[str]] = None,
        validation_data: Optional[Tuple[np.ndarray, np.ndarray]] = None
    ) -> Expression:
        """
        Run genetic algorithm to discover the best symbolic expression.
        
        This method performs the complete genetic algorithm search process,
        including initialization, evolution, selection, crossover, mutation,
        and convergence monitoring.
        
        Args:
            X: Input features array of shape (n_samples, n_features)
            y: Target values array of shape (n_samples,)
            variable_names: Names of variables corresponding to X columns.
                           If None, generates default names ['x0', 'x1', ...]
            validation_data: Optional tuple (X_val, y_val) for validation
                           during training to prevent overfitting
            
        Returns:
            Expression: Best symbolic expression found during evolution
            
        Raises:
            DataValidationError: If input data is invalid or inconsistent
            OptimizationError: If genetic algorithm fails to find valid expressions
            
        Example:
            >>> X = np.array([[1, 2], [2, 3], [3, 4]])
            >>> y = np.array([3, 5, 7])  # y = x1 + x2 - 1
            >>> regressor = SymbolicRegressor(grammar, config)
            >>> best_expr = regressor.fit(X, y, ['x1', 'x2'])
            >>> print(f"Discovered: {best_expr}")
        """
        try:
            # Validate and prepare data
            self._validate_inputs(X, y, variable_names)
            X, y = self._prepare_data(X, y)
            
            if variable_names is None:
                variable_names = [f"x{i}" for i in range(X.shape[1])]
            
            variables = [Variable(name, idx, {}) for idx, name in enumerate(variable_names)]
            
            # Initialize population
            if self.config.verbose:
                self.logger.info(f"Initializing population of {self.config.population_size} expressions...")
            
            population = self.expression_generator.generate_population(
                variables, 
                self.config.population_size,
                self.config.max_complexity
            )
            
            # Clear caches
            if self.fitness_cache:
                self.fitness_cache.clear()
            
            # Evolution loop
            last_best_fitness = -np.inf
            generations_without_improvement = 0
            
            progress_bar = None
            if self.config.verbose and HAS_TQDM:
                progress_bar = tqdm(
                    total=self.config.generations, 
                    desc="Genetic Algorithm Progress"
                )
            
            for generation in range(self.config.generations):
                gen_start_time = self.stats_tracker.start_generation(generation)
                
                # Evaluate fitness for all individuals
                eval_start_time = time.time()
                fitnesses = self._evaluate_population_fitness(
                    population, X, y, variable_names
                )
                eval_time = time.time() - eval_start_time
                
                # Update best individual
                best_idx = np.argmax(fitnesses)
                current_best_fitness = fitnesses[best_idx]
                
                if current_best_fitness > self.best_fitness:
                    self.best_fitness = current_best_fitness
                    self.best_expression = population[best_idx]
                    generations_without_improvement = 0
                    last_best_fitness = current_best_fitness
                else:
                    generations_without_improvement += 1
                
                # Record generation statistics
                gen_stats = self.stats_tracker.record_generation(
                    generation, population, fitnesses, eval_time
                )
                
                # Check early stopping - FIXED BUG: proper convergence check
                improvement_threshold = self.config.early_stopping_threshold
                fitness_improvement = current_best_fitness - last_best_fitness
                
                if (abs(fitness_improvement) <= improvement_threshold and
                    generations_without_improvement >= self.config.early_stopping_generations):
                    if self.config.verbose:
                        self.logger.info(f"Early stopping at generation {generation}")
                        self.logger.info(f"Improvement: {fitness_improvement:.2e}, threshold: {improvement_threshold:.2e}")
                    break
                
                # Update progress
                if progress_bar:
                    progress_bar.set_description(
                        f"Gen {generation}: Best={self.best_fitness:.6f}, "
                        f"Diversity={gen_stats.diversity_structural:.3f}"
                    )
                    progress_bar.update(1)
                elif self.config.verbose and generation % 10 == 0:
                    self.logger.info(
                        f"Generation {generation}: Best={self.best_fitness:.6f}, "
                        f"Mean={gen_stats.mean_fitness:.6f}, "
                        f"Diversity={gen_stats.diversity_structural:.3f}"
                    )
                
                # Create next generation
                new_population = self._create_next_generation(
                    population, fitnesses, variables
                )
                population = new_population
            
            if progress_bar:
                progress_bar.close()
            
            # Finalize statistics
            search_stats = self.stats_tracker.finish_search()
            
            if self.config.verbose:
                self._log_final_results(search_stats)
            
            if self.best_expression is None:
                raise OptimizationError("No valid expressions found during evolution")
            
            return self.best_expression
            
        except Exception as e:
            if isinstance(e, JanusError):
                raise
            else:
                raise OptimizationError(f"Genetic algorithm failed: {e}") from e
    
    def predict(self, X: np.ndarray, variable_names: Optional[List[str]] = None) -> np.ndarray:
        """
        Use the best discovered expression to make predictions on new data.
        
        This method evaluates the best expression found during fitting
        on new input data to generate predictions.
        
        Args:
            X: Input features array of shape (n_samples, n_features)
            variable_names: Names of variables corresponding to X columns.
                          Should match those used during fitting.
                          If None, generates default names ['x0', 'x1', ...]
            
        Returns:
            np.ndarray: Predicted values of shape (n_samples,)
            
        Raises:
            OptimizationError: If no expression has been fitted (call fit() first)
                             or if prediction evaluation fails
            
        Example:
            >>> X_new = np.array([[4, 5], [5, 6]])
            >>> predictions = regressor.predict(X_new, ['x1', 'x2'])
            >>> print(f"Predictions: {predictions}")
        """
        if self.best_expression is None:
            raise OptimizationError("No expression available. Call fit() first.")
        
        try:
            if variable_names is None:
                variable_names = [f"x{i}" for i in range(X.shape[1])]
            
            expression_str = expression_to_string(self.best_expression)
            predictions = evaluate_expression_on_data(expression_str, variable_names, X)
            
            return predictions
            
        except Exception as e:
            raise OptimizationError(f"Prediction failed: {e}") from e
    
    def get_search_stats(self) -> SearchStats:
        """
        Get comprehensive search statistics from the completed run.
        
        Returns detailed statistics about the genetic algorithm execution
        including performance metrics, convergence analysis, and generation
        history.
        
        Returns:
            SearchStats: Complete statistics object containing:
                - total_generations: Number of generations completed
                - best_fitness: Best fitness value achieved
                - convergence_generation: Generation where convergence occurred
                - generation_history: List of per-generation statistics
                - performance metrics: Timing and evaluation statistics
                
        Example:
            >>> stats = regressor.get_search_stats()
            >>> print(f"Converged in {stats.total_generations} generations")
            >>> print(f"Best fitness: {stats.best_fitness:.6f}")
        """
        return self.stats_tracker.search_stats
    
    def get_performance_summary(self) -> Dict[str, Any]:
        """
        Get performance summary statistics.
        
        Provides a concise summary of algorithm performance including
        timing information, evaluation rates, and efficiency metrics.
        
        Returns:
            Dict[str, Any]: Performance summary containing:
                - total_duration: Total execution time in seconds
                - total_evaluations: Number of fitness evaluations performed
                - evaluations_per_second: Evaluation rate
                - average_generation_time: Average time per generation
                - final_best_fitness: Best fitness achieved
                - cache_hit_ratio: Cache efficiency (if caching enabled)
                
        Example:
            >>> perf = regressor.get_performance_summary()
            >>> print(f"Rate: {perf['evaluations_per_second']:.1f} evals/sec")
            >>> print(f"Duration: {perf['total_duration']:.2f} seconds")
        """
        return self.stats_tracker.get_performance_summary()
    
    # Private methods
    
    def _validate_inputs(self, X: np.ndarray, y: np.ndarray, variable_names: Optional[List[str]]):
        """Validate input data and parameters."""
        if not isinstance(X, np.ndarray) or not isinstance(y, np.ndarray):
            raise DataValidationError("X and y must be numpy arrays")
        
        if X.ndim != 2:
            raise DataValidationError(f"X must be 2D array, got shape {X.shape}")
        
        if y.ndim != 1:
            raise DataValidationError(f"y must be 1D array, got shape {y.shape}")
        
        if X.shape[0] != y.shape[0]:
            raise DataValidationError(
                f"Number of samples mismatch: X has {X.shape[0]}, y has {y.shape[0]}"
            )
        
        if variable_names is not None and len(variable_names) != X.shape[1]:
            raise DataValidationError(
                f"Number of variable names ({len(variable_names)}) doesn't match "
                f"number of features ({X.shape[1]})"
            )
        
        if not np.all(np.isfinite(X)):
            raise DataValidationError("X contains NaN or infinite values")
        
        if not np.all(np.isfinite(y)):
            raise DataValidationError("y contains NaN or infinite values")
    
    def _prepare_data(self, X: np.ndarray, y: np.ndarray) -> Tuple[np.ndarray, np.ndarray]:
        """Prepare and optionally normalize data."""
        return X.copy(), y.copy()
    
    def _evaluate_population_fitness(
        self, 
        population: List[Expression], 
        X: np.ndarray, 
        y: np.ndarray, 
        variable_names: List[str]
    ) -> List[float]:
        """
        Evaluate fitness for entire population with optimizations.
        
        This method implements the performance improvements identified in the audit:
        - Caching of fitness values and lambdified functions
        - Optional parallel evaluation
        - Batch processing of unique expressions
        """
        
        # Check for parallel evaluation
        if (self.config.enable_parallel and 
            len(population) > 10):  # Only parallelize for larger populations
            return self._evaluate_population_parallel(population, X, y, variable_names)
        else:
            return self._evaluate_population_serial(population, X, y, variable_names)
    
    def _evaluate_population_serial(
        self, 
        population: List[Expression], 
        X: np.ndarray, 
        y: np.ndarray, 
        variable_names: List[str]
    ) -> List[float]:
        """Serial fitness evaluation with caching."""
        fitnesses = []
        
        for expr in population:
            fitness = self._evaluate_single_fitness(expr, X, y, variable_names)
            fitnesses.append(fitness)
        
        return fitnesses
    
    def _evaluate_population_parallel(
        self, 
        population: List[Expression], 
        X: np.ndarray, 
        y: np.ndarray, 
        variable_names: List[str]
    ) -> List[float]:
        """
        Parallel fitness evaluation using top-level worker function.
        
        This method avoids pickling the entire regressor by using a module-level
        worker function and pre-converting expressions to strings.
        """
        try:
            # Convert expressions to strings first (avoids pickling Expression objects)
            expr_strings = []
            expr_to_idx = {}
            
            for i, expr in enumerate(population):
                try:
                    expr_str = expression_to_string(expr)
                    expr_strings.append(expr_str)
                    expr_to_idx[i] = expr_str
                except Exception as e:
                    self.logger.debug(f"Failed to convert expression {i} to string: {e}")
                    expr_strings.append("0")  # Fallback to constant
                    expr_to_idx[i] = "0"
            
            # Choose parallel backend
            if self.config.parallel_backend == "joblib" and HAS_JOBLIB:
                # Use joblib for better memory handling
                from joblib import Parallel, delayed
                
                n_jobs = self.config.n_jobs if self.config.n_jobs > 0 else -1
                
                fitnesses = Parallel(n_jobs=n_jobs, backend="threading")(
                    delayed(_evaluate_expression_fitness_worker)(
                        expr_str, X, y, variable_names,
                        self.config.complexity_weight,
                        self.config.parsimony_pressure
                    ) for expr_str in expr_strings
                )
                
            else:
                # Use concurrent.futures
                executor_class = (ThreadPoolExecutor if self.config.parallel_backend == "threading" 
                                else ProcessPoolExecutor)
                
                max_workers = (self.config.n_jobs if self.config.n_jobs > 0 
                              else mp.cpu_count())
                
                with executor_class(max_workers=max_workers) as executor:
                    # Submit all tasks using the worker function
                    future_to_idx = {}
                    for i, expr_str in enumerate(expr_strings):
                        future = executor.submit(
                            _evaluate_expression_fitness_worker,
                            expr_str, X, y, variable_names,
                            self.config.complexity_weight,
                            self.config.parsimony_pressure
                        )
                        future_to_idx[future] = i
                    
                    # Collect results
                    fitnesses = [0.0] * len(population)
                    for future in as_completed(future_to_idx):
                        idx = future_to_idx[future]
                        try:
                            fitnesses[idx] = future.result()
                        except Exception as e:
                            self.logger.warning(f"Parallel evaluation failed for expression {idx}: {e}")
                            fitnesses[idx] = -1e6
            
            return fitnesses
                
        except Exception as e:
            self.logger.warning(f"Parallel evaluation failed, falling back to serial: {e}")
            return self._evaluate_population_serial(population, X, y, variable_names)
    
    def _evaluate_single_fitness(
        self, 
        expression: Expression, 
        X: np.ndarray, 
        y: np.ndarray, 
        variable_names: List[str]
    ) -> float:
        """
        Evaluate fitness for a single expression with caching.
        
        This implements the major performance optimization identified in the audit.
        """
        try:
            # Convert to string for caching
            expr_str = expression_to_string(expression)
            
            # Check cache first
            if self.fitness_cache:
                cached_fitness = self.fitness_cache.get_fitness(expr_str)
                if cached_fitness is not None:
                    return cached_fitness
            
            # Use custom fitness function if provided
            if self.fitness_fn:
                fitness = self.fitness_fn(expression, X, y, variable_names)
            else:
                fitness = self._default_fitness_function(expression, X, y, variable_names, expr_str)
            
            # Cache the result
            if self.fitness_cache:
                self.fitness_cache.cache_fitness(expr_str, fitness)
            
            return fitness
            
        except (ValueError, TypeError, AttributeError) as e:
            # Expected errors from expression evaluation
            self.logger.debug(f"Expression evaluation error: {e}")
            return -1e6
        except Exception as e:
            # Unexpected errors - log with stack trace for debugging
            self.logger.debug(f"Unexpected fitness evaluation error: {e}", exc_info=True)
            return -1e6
    
    def _default_fitness_function(
        self, 
        expression: Expression, 
        X: np.ndarray, 
        y: np.ndarray, 
        variable_names: List[str],
        expr_str: Optional[str] = None
    ) -> float:
        """
        Optimized default fitness function with lambdify caching.
        
        This addresses the major performance bottleneck identified in the audit.
        """
        try:
            if expr_str is None:
                expr_str = expression_to_string(expression)
            
            # Try to use cached lambdified function
            cached_func = None
            if self.fitness_cache:
                cached_func = self.fitness_cache.get_function(expr_str)
            
            if cached_func is not None:
                # Use cached function
                try:
                    predictions = cached_func(*[X[:, i] for i in range(X.shape[1])])
                    if np.isscalar(predictions):
                        predictions = np.full(len(y), predictions)
                    predictions = np.asarray(predictions)
                except (ValueError, TypeError, OverflowError, ZeroDivisionError) as e:
                    # Cached function failed, fall back to standard evaluation
                    self.logger.debug(f"Cached function evaluation failed: {e}")
                    predictions = evaluate_expression_on_data(expr_str, variable_names, X)
            else:
                # Standard evaluation and caching
                predictions = evaluate_expression_on_data(expr_str, variable_names, X)
                
                # Try to create and cache lambdified function
                if self.fitness_cache:
                    try:
                        import sympy as sp
                        from janus_ai.core.expressions.symbolic_math import create_sympy_expression
                        
                        sympy_expr = create_sympy_expression(expr_str, variable_names)
                        if sympy_expr is not None:
                            symbols = [sp.Symbol(name) for name in variable_names]
                            lambdified_func = sp.lambdify(symbols, sympy_expr, 'numpy')
                            self.fitness_cache.cache_function(expr_str, lambdified_func, variable_names)
                    except (sp.SympifyError, sp.parsing.sympy_parser.ParseError, ImportError) as e:
                        self.logger.debug(f"Failed to create lambdified function: {e}")
                    except Exception as e:
                        self.logger.debug(f"Unexpected lambdify error: {e}", exc_info=True)
            
            # Handle evaluation failures
            if predictions is None or not np.all(np.isfinite(predictions)):
                return -1e6  # Consistent penalty value
            
            # Calculate MSE
            mse = np.mean((y - predictions) ** 2)
            
            # Add complexity penalty if enabled
            fitness = -mse
            if self.config.parsimony_pressure:
                complexity = get_expression_complexity(expression)
                fitness -= self.config.complexity_weight * complexity
            
            return fitness
            
        except (ZeroDivisionError, OverflowError, ValueError, TypeError) as e:
            # Expected mathematical errors
            self.logger.debug(f"Mathematical error in fitness evaluation: {e}")
            return -1e6
        except Exception as e:
            # Unexpected errors - log with stack trace
            self.logger.debug(f"Unexpected error in default fitness function: {e}", exc_info=True)
            return -1e6
    
    def _create_next_generation(
        self, 
        population: List[Expression], 
        fitnesses: List[float],
        variables: List[Variable]
    ) -> List[Expression]:
        """Create next generation using modular operators."""
        new_population = []
        
        # Elitism: keep best individuals
        if self.config.elitism_size > 0:
            elite_indices = np.argsort(fitnesses)[-self.config.elitism_size:]
            for idx in elite_indices:
                new_population.append(population[idx])
        
        # Generate rest of population
        while len(new_population) < self.config.population_size:
            # Selection
            parents = self.selection_strategy.select(
                population, fitnesses, num_parents=2
            )
            
            # Crossover
            if (len(parents) >= 2 and 
                np.random.random() < self.config.crossover_rate):
                children = self.crossover_operator.crossover(parents[0], parents[1])
            else:
                children = parents[:2] if len(parents) >= 2 else [parents[0], parents[0]]
            
            # Mutation
            for i, child in enumerate(children):
                if np.random.random() < self.config.mutation_rate:
                    # Select random mutation operator
                    mutation_op = np.random.choice(self.mutation_operators)
                    child = mutation_op.mutate(child, variables, max_complexity=self.config.max_complexity)
                    children[i] = child
                
                if len(new_population) < self.config.population_size:
                    new_population.append(child)
        
        return new_population[:self.config.population_size]
    
    def _log_final_results(self, search_stats: SearchStats):
        """Log final results and statistics."""
        self.logger.info("\n" + "="*60)
        self.logger.info("GENETIC ALGORITHM COMPLETED")
        self.logger.info("="*60)
        self.logger.info(f"Duration: {search_stats.get_duration():.2f}s")
        self.logger.info(f"Generations: {search_stats.total_generations}")
        self.logger.info(f"Total evaluations: {search_stats.total_evaluations}")
        self.logger.info(f"Best fitness: {self.best_fitness:.6f}")
        
        if self.best_expression:
            expr_str = expression_to_string(self.best_expression)
            complexity = get_expression_complexity(self.best_expression)
            self.logger.info(f"Best expression: {expr_str}")
            self.logger.info(f"Expression complexity: {complexity}")
        
        self.logger.info(f"Final diversity: {search_stats.final_diversity:.3f}")
        
        if search_stats.convergence_generation is not None:
            self.logger.info(f"Converged at generation: {search_stats.convergence_generation}")
        
        self.logger.info("="*60)


# Factory functions and utilities

def create_regressor_from_config(
    grammar: BaseGrammar,
    config_name: str = "default",
    **config_overrides
) -> SymbolicRegressor:
    """
    Create a SymbolicRegressor from a named configuration.
    
    Args:
        grammar: Grammar to use
        config_name: Name of configuration ("default", "fast", "thorough", "production")
        **config_overrides: Override specific config parameters
        
    Returns:
        Configured SymbolicRegressor
    """
    from janus_ai.core.search.config import (
        create_default_config, create_fast_config, 
        create_thorough_config, create_production_config
    )
    
    config_factories = {
        "default": create_default_config,
        "fast": create_fast_config,
        "thorough": create_thorough_config,
        "production": create_production_config
    }
    
    if config_name not in config_factories:
        raise UnsupportedOperationError(
            f"Configuration '{config_name}'",
            context_info="create_regressor_from_config",
            alternative=f"Available configs: {list(config_factories.keys())}"
        )
    
    config = config_factories[config_name]()
    
    # Apply overrides
    for key, value in config_overrides.items():
        if hasattr(config, key):
            setattr(config, key, value)
        else:
            raise ValueError(f"Unknown config parameter: {key}")
    
    return SymbolicRegressor(grammar=grammar, config=config)


def run_symbolic_regression(
    X: np.ndarray,
    y: np.ndarray,
    grammar: BaseGrammar,
    variable_names: Optional[List[str]] = None,
    config: Optional[GAConfig] = None,
    **kwargs
) -> Tuple[Expression, SearchStats]:
    """
    Convenience function to run symbolic regression.
    
    Args:
        X: Input features
        y: Target values
        grammar: Grammar for expression generation
        variable_names: Variable names
        config: GA configuration
        **kwargs: Additional parameters for SymbolicRegressor
        
    Returns:
        Tuple of (best_expression, search_statistics)
    """
    regressor = SymbolicRegressor(grammar=grammar, config=config, **kwargs)
    best_expr = regressor.fit(X, y, variable_names)
    stats = regressor.get_search_stats()
    
    return best_expr, stats


# Legacy compatibility - maintain the original interface
def create_default_fitness_function(
    complexity_weight: float = 0.01,
    parsimony_pressure: bool = True
) -> Callable:
    """Create a default fitness function (legacy compatibility)."""
    def fitness_function(expression, X, y, variable_names):
        try:
            expr_str = expression_to_string(expression)
            predictions = evaluate_expression_on_data(expr_str, variable_names, X)
            
            if predictions is None or not np.all(np.isfinite(predictions)):
                return -1e6
            
            mse = np.mean((y - predictions) ** 2)
            fitness = -mse
            
            if parsimony_pressure:
                complexity = get_expression_complexity(expression)
                fitness -= complexity_weight * complexity
            
            return fitness
            
        except Exception:
            return -1e6
    
    return fitness_function<|MERGE_RESOLUTION|>--- conflicted
+++ resolved
@@ -25,11 +25,9 @@
 import logging
 
 if TYPE_CHECKING:
-<<<<<<< HEAD
+
     pass
-=======
-    from janus_ai.core.search.config import ExpressionConfig
->>>>>>> dc19a888
+
 
 try:
     from tqdm import tqdm
@@ -72,14 +70,10 @@
         Fitness value
     """
     try:
-<<<<<<< HEAD
+
         from janus.core.expressions.symbolic_math import (
             evaluate_expression_on_data
-=======
-        from janus_ai.core.expressions.symbolic_math import (
-            evaluate_expression_on_data, 
-            get_expression_complexity
->>>>>>> dc19a888
+
         )
         
         # Evaluate expression on data
@@ -98,12 +92,8 @@
             # We need to reconstruct the expression for complexity calculation
             # This is a limitation of the parallel approach, but still better than pickling
             try:
-<<<<<<< HEAD
                 from janus.core.expressions.symbolic_math import create_sympy_expression
-=======
-                import sympy as sp
-                from janus_ai.core.expressions.symbolic_math import create_sympy_expression
->>>>>>> dc19a888
+
                 sympy_expr = create_sympy_expression(expr_str, variable_names)
                 if sympy_expr is not None:
                     complexity = len(str(sympy_expr))  # Simple complexity measure
