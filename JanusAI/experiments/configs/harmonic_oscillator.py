# =============================================================================
# janus/experiments/physics/harmonic_oscillator.py
"""Harmonic oscillator discovery experiment."""

import numpy as np

from janus_ai.experiments.base import BaseExperiment
from janus_ai.experiments.registry import register_experiment
from janus_ai.config.models import ExperimentResult
from janus_ai.physics.environments.harmonic import HarmonicOscillatorEnv
from janus_ai.physics.algorithms import create_algorithm
from janus_ai.core.grammar import ProgressiveGrammar
from janus_ai.core.expression import Variable


@register_experiment(
    name="harmonic_oscillator_discovery",
    category="physics",
    aliases=["ho_discovery", "spring_discovery"],
    description="Discover F = -kx for harmonic oscillator",
    tags=["classical", "mechanics", "fundamental"],
    supported_algorithms=["genetic", "reinforcement", "hybrid"]
)
class HarmonicOscillatorDiscovery(BaseExperiment):
    """
    Experiment to discover Hooke's law from spring oscillator data.
    
    Expected discovery: F = -kx or energy E = 0.5*k*x^2 + 0.5*m*v^2
    """
    
    def setup(self):
        """Setup harmonic oscillator environment."""
        # Create environment
        self.env = HarmonicOscillatorEnv(
            params={
                'k': self.config.env_params.get('k', 1.0),
                'm': self.config.env_params.get('m', 1.0)
            },
            noise_level=self.config.noise_level
        )
        
        # Generate trajectories
        self.logger.info(f"Generating {self.config.n_trajectories} trajectories...")
        self.trajectories = []
        
        for i in range(self.config.n_trajectories):
            # Random initial conditions
            x0 = np.random.uniform(-2, 2)
            v0 = np.random.uniform(-2, 2)
            initial_conditions = np.array([x0, v0])
            
            # Time span
            t_span = np.linspace(0, self.config.trajectory_length, 
                               int(self.config.trajectory_length / self.config.sampling_rate))
            
            # Generate trajectory
            trajectory = self.env.generate_trajectory(initial_conditions, t_span)
            self.trajectories.append(trajectory)
            
        # Stack all trajectories
        self.data = np.vstack(self.trajectories)
        self.logger.info(f"Generated data shape: {self.data.shape}")
        
        # Create variables
        self.variables = [
            Variable('x', 0, properties={'units': 'm', 'type': 'position'}),
            Variable('v', 1, properties={'units': 'm/s', 'type': 'velocity'})
        ]
        
        # Create grammar
        self.grammar = ProgressiveGrammar()
        
        # Create algorithm
        self.algorithm = create_algorithm(
            self.config.algorithm,
            grammar=self.grammar,
            data=self.data,
            variables=self.variables,
            config=self.config.algorithm_params
        )
        
    def run(self, run_id: int = 0) -> ExperimentResult:
        """Run discovery algorithm."""
        self.logger.info(f"Starting discovery with {self.config.algorithm} algorithm...")
        
        # Set random seed for reproducibility
        np.random.seed(self.config.seed + run_id)
        
        # Run discovery
        if self.config.algorithm == 'genetic':
            result = self._run_genetic_discovery()
        elif self.config.algorithm == 'reinforcement':
            result = self._run_rl_discovery()
        else:
            raise ValueError(f"Unknown algorithm: {self.config.algorithm}")
            
        return result
        
    def _run_genetic_discovery(self) -> ExperimentResult:
        """Run genetic algorithm discovery."""
<<<<<<< HEAD
=======
        from janus_ai.physics.algorithms.genetic import SymbolicRegressor
>>>>>>> dc19a888
        
        # Fit regressor
        best_expr = self.algorithm.fit(
            X=self.data[:, :-1],  # Features (x, v)
            y=self.data[:, -1],   # Target (next state or force)
            max_complexity=self.config.max_complexity
        )
        
        # Create result
        result = ExperimentResult(
            config=self.config,
            run_id=self.context.run_id,
            discovered_law=str(best_expr.symbolic),
            symbolic_accuracy=1.0 - best_expr.mse,
            law_complexity=best_expr.complexity
        )
        
        # Check if we discovered the true law
        true_law_discovered = self._check_true_law(best_expr)
        result.metadata['true_law_discovered'] = true_law_discovered
        
        return result
        
    def _run_rl_discovery(self) -> ExperimentResult:
        """Run reinforcement learning discovery."""
        from janus_ai.core.symbolic_discovery import SymbolicDiscoveryEnv
        from janus_ai.core.hypothesis_network import HypothesisNet, PPOTrainer
        
        # Create RL environment
        discovery_env = SymbolicDiscoveryEnv(
            grammar=self.grammar,
            target_data=self.data,
            variables=self.variables,
            max_depth=self.config.max_depth,
            max_complexity=self.config.max_complexity
        )
        
        # Create policy network
        policy = HypothesisNet(
            observation_dim=discovery_env.observation_space.shape[0],
            action_dim=discovery_env.action_space.n,
            hidden_dim=self.config.algorithm_params.get('hidden_dim', 256)
        )
        
        # Create trainer
        trainer = PPOTrainer(policy, discovery_env)
        
        # Train
        trainer.train(
            n_episodes=self.config.algorithm_params.get('n_episodes', 1000),
            checkpoint_callback=lambda: self.checkpoint(f"rl_checkpoint_ep{trainer.episode}")
        )
        
        # Get best discovered expression
        best_expr = trainer.best_expression
        
        # Create result
        result = ExperimentResult(
            config=self.config,
            run_id=self.context.run_id,
            discovered_law=str(best_expr.symbolic) if best_expr else "None",
            symbolic_accuracy=trainer.best_reward,
            law_complexity=best_expr.complexity if best_expr else 0,
            n_experiments_to_convergence=trainer.episodes_to_convergence
        )
        
        return result
        
    def _check_true_law(self, expr) -> bool:
        """Check if discovered expression matches true law."""
        expr_str = str(expr.symbolic).replace(' ', '')
        
        # Known forms of harmonic oscillator laws
        true_laws = [
            '-k*x',           # Force law
            '-1.0*x',         # Normalized force
            '0.5*k*x**2',     # Potential energy
            '0.5*x**2',       # Normalized potential
            '0.5*v**2+0.5*x**2'  # Total energy (normalized)
        ]
        
        # Check if expression matches any true form
        for true_law in true_laws:
            if self._expressions_equivalent(expr_str, true_law):
                return True
                
        return False
        
    def _expressions_equivalent(self, expr1: str, expr2: str) -> bool:
        """Check if two expressions are symbolically equivalent."""
        try:
            import sympy as sp
            # Parse expressions
            e1 = sp.parse_expr(expr1)
            e2 = sp.parse_expr(expr2)
            # Check equivalence
            return sp.simplify(e1 - e2) == 0
        except:
            # Fallback to string comparison
            return expr1 == expr2
            
    def teardown(self):
        """Clean up resources."""
        # Clean up algorithm resources
        if hasattr(self.algorithm, 'cleanup'):
            self.algorithm.cleanup()
            
        # Clear large data arrays
        self.data = None
        self.trajectories = None
        
        self.logger.info("Cleanup complete")<|MERGE_RESOLUTION|>--- conflicted
+++ resolved
@@ -98,10 +98,7 @@
         
     def _run_genetic_discovery(self) -> ExperimentResult:
         """Run genetic algorithm discovery."""
-<<<<<<< HEAD
-=======
-        from janus_ai.physics.algorithms.genetic import SymbolicRegressor
->>>>>>> dc19a888
+
         
         # Fit regressor
         best_expr = self.algorithm.fit(
