--- conflicted
+++ resolved
@@ -5,11 +5,7 @@
 import random
 from collections import defaultdict
 from core.grammar.base_grammar import CFGRule, ContextFreeGrammar
-<<<<<<< HEAD
-from JanusAI.core.expressions.expression import Variable # For TargetType in CFG
-=======
 from core.expressions.expression import Variable # For TargetType in CFG
->>>>>>> 172094a5
 
 # Tests for CFGRule
 class TestCFGRule:
