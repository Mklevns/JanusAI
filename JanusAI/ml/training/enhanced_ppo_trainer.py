# File: JanusAI/ml/training/enhanced_ppo_trainer.py
"""
Enhanced PPO Trainer with Advanced Exploration Strategies

Integrates:
1. MaxInfoRL (Information Gain)
2. PreND (Pre-trained Network Distillation)
3. LLM-Driven Exploration
"""

import torch
import torch.nn as nn
import numpy as np
from typing import Dict, List, Any
from pathlib import Path
import json
import time
from dataclasses import dataclass

from stable_baselines3 import PPO
from stable_baselines3.common.callbacks import BaseCallback
from stable_baselines3.common.vec_env import DummyVecEnv

from janus_ai.ml.networks.dynamics_ensemble import DynamicsEnsemble
from janus_ai.ml.rewards.intrinsic_rewards import (
    InformationGainReward,
    PreNDIntrinsicReward,
    GoalMatchingReward,
    CombinedIntrinsicReward
)
from janus_ai.utils.ai.llm_exploration import (
    LLMGoalGenerator,
    ExplorationContext,
    AdaptiveLLMExploration
)
<<<<<<< HEAD
from janus.environments.base.symbolic_env import SymbolicDiscoveryEnv
=======
from janus_ai.environments.base.symbolic_env import SymbolicDiscoveryEnv
from janus_ai.physics.data.generators import PhysicsTask
>>>>>>> dc19a888


@dataclass
class EnhancedPPOConfig:
    """Configuration for enhanced PPO training."""
    
    # Base PPO parameters
    learning_rate: float = 3e-4
    n_steps: int = 2048
    batch_size: int = 64
    n_epochs: int = 10
    gamma: float = 0.99
    gae_lambda: float = 0.95
    clip_range: float = 0.2
    
    # Exploration parameters
    use_information_gain: bool = True
    use_prend: bool = True
    use_llm_goals: bool = True
    
    # Information gain parameters
    ensemble_size: int = 5
    ensemble_hidden_dim: int = 128
    info_gain_scale: float = 0.5
    
    # PreND parameters
    prend_model_name: str = "clip-vit-base-patch32"
    prend_scale: float = 0.3
    
    # LLM parameters
    llm_model: str = "gpt-4"
    llm_exploration_rate: float = 0.2
    llm_goal_duration: int = 100
    
    # Combined reward weights
    extrinsic_weight: float = 1.0
    intrinsic_weight: float = 0.5
    adaptive_weights: bool = True
    
    # Training parameters
    total_timesteps: int = 1000000
    checkpoint_interval: int = 10000
    log_interval: int = 10
    
    # Environment parameters
    max_episode_steps: int = 200
    
    # Device
    device: str = "cuda" if torch.cuda.is_available() else "cpu"


class ExpressionEmbedder(nn.Module):
    """
    Embeds symbolic expressions into vector representations.
    
    Used for dynamics ensemble and other exploration mechanisms.
    """
    
    def __init__(self, vocab_size: int = 100, embedding_dim: int = 128, 
                 hidden_dim: int = 256):
        super().__init__()
        
        # Token embeddings for expression elements
        self.token_embedding = nn.Embedding(vocab_size, embedding_dim)
        
        # Positional encoding
        self.positional_encoding = nn.Parameter(
            torch.randn(1, 200, embedding_dim)  # Max sequence length 200
        )
        
        # Transformer encoder
        self.transformer = nn.TransformerEncoder(
            nn.TransformerEncoderLayer(
                d_model=embedding_dim,
                nhead=4,
                dim_feedforward=hidden_dim,
                dropout=0.1,
                batch_first=True
            ),
            num_layers=3
        )
        
        # Output projection
        self.output_proj = nn.Linear(embedding_dim, hidden_dim)
        
    def forward(self, expression_tokens: torch.Tensor) -> torch.Tensor:
        """
        Embed expression tokens into a fixed-size vector.
        
        Args:
            expression_tokens: Tensor of token indices (batch_size, seq_len)
            
        Returns:
            Expression embedding (batch_size, hidden_dim)
        """
        # Get token embeddings
        embeddings = self.token_embedding(expression_tokens)
        
        # Add positional encoding
        seq_len = embeddings.size(1)
        embeddings = embeddings + self.positional_encoding[:, :seq_len, :]
        
        # Apply transformer
        encoded = self.transformer(embeddings)
        
        # Pool over sequence dimension (mean pooling)
        pooled = encoded.mean(dim=1)
        
        # Project to output dimension
        return self.output_proj(pooled)


class EnhancedPPOTrainer:
    """
    PPO Trainer enhanced with advanced exploration strategies.
    """
    
    def __init__(self, 
                 env: SymbolicDiscoveryEnv,
                 config: EnhancedPPOConfig):
        self.env = env
        self.config = config
        
        # Create vectorized environment
        self.vec_env = DummyVecEnv([lambda: env])
        
        # Initialize expression embedder
        self.expression_embedder = ExpressionEmbedder().to(config.device)
        
        # Initialize exploration components
        self._init_exploration_components()
        
        # Create PPO agent
        self.agent = PPO(
            "MlpPolicy",
            self.vec_env,
            learning_rate=config.learning_rate,
            n_steps=config.n_steps,
            batch_size=config.batch_size,
            n_epochs=config.n_epochs,
            gamma=config.gamma,
            gae_lambda=config.gae_lambda,
            clip_range=config.clip_range,
            verbose=1,
            tensorboard_log="./ppo_enhanced_tensorboard/",
            device=config.device
        )
        
        # Custom callback for intrinsic rewards
        self.intrinsic_callback = IntrinsicRewardCallback(
            trainer=self,
            verbose=1
        )
        
        # Statistics tracking
        self.episode_rewards = []
        self.intrinsic_rewards = []
        self.discovered_expressions = []
        self.training_start_time = time.time()
        
    def _init_exploration_components(self):
        """Initialize all exploration components."""
        components = {}
        
        # 1. Information Gain (MaxInfoRL)
        if self.config.use_information_gain:
            # Get embedding dimension from env observation space
            obs_dim = self.env.observation_space.shape[0]
            
            # Create dynamics ensemble
            self.dynamics_ensemble = DynamicsEnsemble(
                num_models=self.config.ensemble_size,
                input_dim=256,  # Output dim of expression embedder
                hidden_dim=self.config.ensemble_hidden_dim,
                device=self.config.device
            )
            
            # Create information gain reward
            components['information_gain'] = InformationGainReward(
                ensemble=self.dynamics_ensemble,
                scale_factor=self.config.info_gain_scale
            )
        
        # 2. Pre-trained Network Distillation (PreND)
        if self.config.use_prend:
            # Load pre-trained model
            if "clip" in self.config.prend_model_name:
                from transformers import CLIPModel
                target_model = CLIPModel.from_pretrained(self.config.prend_model_name)
            else:
                # Default to a simple pre-trained model
                target_model = self._create_default_target_model()
            
            components['prend'] = PreNDIntrinsicReward(
                target_net=target_model,
                reward_scale=self.config.prend_scale,
                device=self.config.device
            )
        
        # 3. LLM-Driven Goal Matching
        if self.config.use_llm_goals:
            # Initialize LLM generator
            self.llm_generator = LLMGoalGenerator(
                model_name=self.config.llm_model,
                api_type="openai"  # Adjust based on your setup
            )
            
            # Initialize goal matching reward
            components['goal_matching'] = GoalMatchingReward(
                grammar=self.env.grammar,
                max_reward=10.0
            )
            
            # Initialize adaptive exploration
            self.adaptive_exploration = AdaptiveLLMExploration(
                goal_generator=self.llm_generator,
                grammar=self.env.grammar,
                initial_exploration_rate=self.config.llm_exploration_rate
            )
        
        # Create combined intrinsic reward
        self.intrinsic_reward = CombinedIntrinsicReward(
            reward_components=components,
            adaptive_weights=self.config.adaptive_weights
        )
    
    def _create_default_target_model(self) -> nn.Module:
        """Create a default target model for PreND."""
        class SimpleTargetModel(nn.Module):
            def __init__(self, input_dim: int = 512, output_dim: int = 256):
                super().__init__()
                self.net = nn.Sequential(
                    nn.Linear(input_dim, 512),
                    nn.ReLU(),
                    nn.LayerNorm(512),
                    nn.Linear(512, output_dim),
                    nn.Tanh()
                )
            
            def forward(self, x):
                return self.net(x)
        
        return SimpleTargetModel()
    
    def calculate_total_reward(self, 
                             extrinsic_reward: float,
                             obs: np.ndarray,
                             info: Dict[str, Any]) -> float:
        """
        Calculate total reward combining extrinsic and intrinsic components.
        
        Args:
            extrinsic_reward: Environment reward
            obs: Current observation
            info: Additional info from environment
            
        Returns:
            Total reward
        """
        # Prepare inputs for intrinsic reward calculation
        intrinsic_kwargs = {}
        
        # Get expression embedding if needed
        if self.config.use_information_gain:
            # Convert observation to expression tokens (simplified)
            expression_tokens = self._obs_to_expression_tokens(obs)
            expression_tokens = torch.tensor(expression_tokens).unsqueeze(0).to(self.config.device)
            
            # Get embedding
            with torch.no_grad():
                expression_embedding = self.expression_embedder(expression_tokens)
            
            intrinsic_kwargs['expression_embedding'] = expression_embedding
        
        # Add state representation for PreND
        if self.config.use_prend:
            state_tensor = torch.tensor(obs, dtype=torch.float32).unsqueeze(0).to(self.config.device)
            intrinsic_kwargs['state_representation'] = state_tensor
        
        # Add generated expression for goal matching
        if self.config.use_llm_goals and 'expression' in info:
            intrinsic_kwargs['generated_expression'] = info['expression']
        
        # Calculate intrinsic reward
        intrinsic_result = self.intrinsic_reward.calculate_reward(
            return_components=True,
            **intrinsic_kwargs
        )
        
        intrinsic_value = intrinsic_result['total_reward']
        
        # Combine rewards
        total_reward = (self.config.extrinsic_weight * extrinsic_reward + 
                       self.config.intrinsic_weight * intrinsic_value)
        
        # Track statistics
        self.intrinsic_rewards.append(intrinsic_value)
        
        return total_reward
    
    def _obs_to_expression_tokens(self, obs: np.ndarray) -> List[int]:
        """
        Convert observation to expression tokens.
        
        This is a simplified version - in practice, you'd parse the
        actual expression tree from the observation.
        """
        # Simple tokenization based on observation values
        # This should be replaced with actual expression parsing
        tokens = []
        for i, val in enumerate(obs[:20]):  # Use first 20 values
            if val > 0.5:
                tokens.append(int(val * 10) % 50)  # Map to token space
        
        # Pad or truncate to fixed length
        max_len = 50
        if len(tokens) < max_len:
            tokens.extend([0] * (max_len - len(tokens)))  # Padding token is 0
        else:
            tokens = tokens[:max_len]
        
        return tokens
    
    def update_exploration_components(self, batch_data: Dict[str, Any]):
        """Update exploration components with collected data."""
        # Update dynamics ensemble
        if self.config.use_information_gain and 'expression_embeddings' in batch_data:
            self.intrinsic_reward.components['information_gain'].update(
                expression_embeddings=batch_data['expression_embeddings'],
                true_rewards=batch_data['rewards']
            )
        
        # Update PreND predictor
        if self.config.use_prend and 'observations' in batch_data:
            self.intrinsic_reward.components['prend'].update(
                state_representations=batch_data['observations']
            )
        
        # Update LLM goal if needed
        if self.config.use_llm_goals and self.adaptive_exploration.goal_steps_remaining <= 0:
            # Check if we should set a new goal
            if self.adaptive_exploration.should_use_llm_goal():
                context = self._build_exploration_context()
                self.adaptive_exploration.set_new_goal(context, self.config.llm_goal_duration)
                
                # Update goal matching reward
                if self.adaptive_exploration.current_goal:
                    goal_expr_str = str(self.adaptive_exploration.current_goal)
                    self.intrinsic_reward.components['goal_matching'].set_goal(goal_expr_str)
    
    def _build_exploration_context(self) -> ExplorationContext:
        """Build context for LLM exploration."""
        # Get recent discoveries
        recent_discoveries = []
        for disc in self.discovered_expressions[-10:]:
            recent_discoveries.append({
                'expression': str(disc.get('expression', '')),
                'reward': disc.get('reward', 0.0)
            })
        
        # Get task info from environment
        task_info = getattr(self.env, 'task_info', {})
        
        return ExplorationContext(
            domain=task_info.get('domain', 'mechanics'),
            variables=self.env.variable_names if hasattr(self.env, 'variable_names') else ['x', 'y'],
            variable_descriptions=task_info.get('variable_descriptions', {}),
            discovered_expressions=recent_discoveries,
            failed_attempts=[],  # Could track low-reward expressions
            performance_history=[r for r, _ in self.episode_rewards[-20:]],
            metadata={'system_description': task_info.get('name', 'Unknown system')}
        )
    
    def train(self):
        """Main training loop with enhanced exploration."""
        print("Starting Enhanced PPO Training")
        print(f"Exploration strategies enabled:")
        print(f"  - Information Gain: {self.config.use_information_gain}")
        print(f"  - PreND: {self.config.use_prend}")
        print(f"  - LLM Goals: {self.config.use_llm_goals}")
        print("=" * 50)
        
        # Train the agent
        self.agent.learn(
            total_timesteps=self.config.total_timesteps,
            callback=self.intrinsic_callback,
            log_interval=self.config.log_interval,
            tb_log_name="enhanced_ppo"
        )
        
        # Save final statistics
        self._save_training_statistics()
    
    def _save_training_statistics(self):
        """Save training statistics and discovered expressions."""
        stats = {
            'training_time': time.time() - self.training_start_time,
            'total_episodes': len(self.episode_rewards),
            'discovered_expressions': self.discovered_expressions,
            'final_episode_rewards': self.episode_rewards[-100:],
            'intrinsic_reward_stats': self.intrinsic_reward.get_statistics(),
            'config': self.config.__dict__
        }
        
        # Save to file
        save_path = Path("training_results") / f"enhanced_ppo_{int(time.time())}.json"
        save_path.parent.mkdir(exist_ok=True)
        
        with open(save_path, 'w') as f:
            json.dump(stats, f, indent=2, default=str)
        
        print(f"\nTraining complete! Statistics saved to {save_path}")
        print(f"Total discovered expressions: {len(self.discovered_expressions)}")
        print(f"Best discovery reward: {max([d['reward'] for d in self.discovered_expressions]) if self.discovered_expressions else 0}")


class IntrinsicRewardCallback(BaseCallback):
    """
    Custom callback for handling intrinsic rewards and exploration updates.
    """
    
    def __init__(self, trainer: EnhancedPPOTrainer, verbose: int = 0):
        super().__init__(verbose)
        self.trainer = trainer
        self.episode_rewards = []
        self.episode_intrinsic_rewards = []
        
    def _on_step(self) -> bool:
        # Get current info
        infos = self.locals.get('infos', [{}])
        rewards = self.locals.get('rewards', [0])
        observations = self.locals.get('obs_tensor', None)
        
        # Calculate intrinsic rewards
        for i, (info, reward) in enumerate(zip(infos, rewards)):
            if observations is not None:
                obs = observations[i].cpu().numpy()
                total_reward = self.trainer.calculate_total_reward(
                    extrinsic_reward=reward,
                    obs=obs,
                    info=info
                )
                
                # Override the reward
                self.locals['rewards'][i] = total_reward
        
        # Check for discovered expressions
        for info in infos:
            if 'expression' in info and info.get('discovery_complete', False):
                self.trainer.discovered_expressions.append({
                    'expression': info['expression'],
                    'reward': info.get('reward', 0),
                    'mse': info.get('mse', float('inf')),
                    'timestep': self.num_timesteps
                })
        
        # Update exploration components periodically
        if self.n_calls % 1000 == 0:
            # Prepare batch data (simplified)
            batch_data = {
                'observations': observations,
                'rewards': torch.tensor(rewards)
            }
            self.trainer.update_exploration_components(batch_data)
        
        return True
    
    def _on_rollout_end(self):
        """Called at the end of a rollout."""
        # Log statistics
        if self.trainer.intrinsic_rewards:
            recent_intrinsic = np.mean(self.trainer.intrinsic_rewards[-100:])
            self.logger.record('exploration/mean_intrinsic_reward', recent_intrinsic)
        
        # Log exploration component statistics
        stats = self.trainer.intrinsic_reward.get_statistics()
        for key, value in stats.items():
            if isinstance(value, (int, float)):
                self.logger.record(f'exploration/{key}', value)


# Example usage
if __name__ == "__main__":
    # Create environment
    from janus_ai.physics.data.generators import PhysicsTaskDistribution
    
    task_dist = PhysicsTaskDistribution()
    task = task_dist.sample_task()
    data = task.generate_data(200)
    
    env = SymbolicDiscoveryEnv(
        data=data,
        target_expr="unknown",
        max_depth=10,
        max_complexity=30
    )
    
    # Configure enhanced training
    config = EnhancedPPOConfig(
        total_timesteps=100000,
        use_information_gain=True,
        use_prend=True,
        use_llm_goals=True,
        llm_model="gpt-3.5-turbo",  # Use a faster model for demo
        ensemble_size=3,
        info_gain_scale=0.5,
        prend_scale=0.3
    )
    
    # Create and run trainer
    trainer = EnhancedPPOTrainer(env, config)
    trainer.train()<|MERGE_RESOLUTION|>--- conflicted
+++ resolved
@@ -33,12 +33,9 @@
     ExplorationContext,
     AdaptiveLLMExploration
 )
-<<<<<<< HEAD
+
 from janus.environments.base.symbolic_env import SymbolicDiscoveryEnv
-=======
-from janus_ai.environments.base.symbolic_env import SymbolicDiscoveryEnv
-from janus_ai.physics.data.generators import PhysicsTask
->>>>>>> dc19a888
+
 
 
 @dataclass
