--- conflicted
+++ resolved
@@ -61,15 +61,10 @@
     "tqdm>=4.65.0",
     "rich>=13.0.0",
     "click>=8.1.0",
-<<<<<<< HEAD
     "transformers",  # Added for LLM integration
-    "psutil>=5.9.0",
-=======
     "GitPython",
     "requests",
     "setuptools",
->>>>>>> 3abbcbb8
-    
     # Logging and monitoring
     "structlog>=23.1.0",
 ]
@@ -104,10 +99,6 @@
     "types-PyYAML",
     "types-requests",
     "types-setuptools",
-<<<<<<< HEAD
-    # "torch-stubs", # Removed as it caused installation issues
-=======
->>>>>>> 3abbcbb8
 ]
 
 # Visualization dependencies
